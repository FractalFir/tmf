#[cfg(not(any(feature = "obj_import")))]
compile_error!("Feature \"model_importer\" is only useful when another feature using it is enabled(e.g. obj importer) and is otherwise useless dead code.");
use crate::{IndexType, TMFMesh, Vector2, Vector3};
//const SMALL_VEC_CAP: usize = 8;
#[cfg(feature = "triangulation")]
include!("triangulation.rs");
pub(crate) struct ModelImporter {
    vertices: Vec<Vector3>,
    normals: Vec<Vector3>,
    uvs: Vec<Vector2>,
    vertex_triangles: Vec<IndexType>,
    normal_triangles: Vec<IndexType>,
    uv_triangles: Vec<IndexType>,
    name: String,
}
impl ModelImporter {
    pub(crate) fn new() -> Self {
        Self {
            vertices: Vec::new(),
            normals: Vec::new(),
            uvs: Vec::new(),
            vertex_triangles: Vec::new(),
            normal_triangles: Vec::new(),
            uv_triangles: Vec::new(),
            name: "".to_owned(),
        }
    }
    pub(crate) fn next_mesh(&mut self, mut name: String) -> Option<(TMFMesh, String)> {
        std::mem::swap(&mut self.name, &mut name);

        if self.vertex_triangles.is_empty() {
            return None;
        }
        let mut mesh = TMFMesh::empty();
        let (mut vertices, mut vertex_triangles) =
            (self.vertices.clone(), self.vertex_triangles.clone());
        let (mut normals, mut normal_triangles) =
            (self.normals.clone(), self.normal_triangles.clone());
        let (mut uvs, mut uv_triangles) = (self.uvs.clone(), self.uv_triangles.clone());

        crate::utilis::fast_prune(&mut vertices, &mut vertex_triangles);
        crate::utilis::fast_prune(&mut normals, &mut normal_triangles);
        crate::utilis::fast_prune(&mut uvs, &mut uv_triangles);

        mesh.set_vertices(vertices);
        mesh.set_normals(normals);
        mesh.set_uvs(uvs);

        mesh.set_vertex_triangles(vertex_triangles);
        mesh.set_normal_triangles(normal_triangles);
        mesh.set_uv_triangles(uv_triangles);

        self.vertex_triangles.clear();
        self.normal_triangles.clear();
        self.uv_triangles.clear();

        Some((mesh, name))
    }
    pub(crate) fn finish(self) -> (TMFMesh, String) {
        let mut mesh = TMFMesh::empty();

        let (mut vertices, mut vertex_triangles) =
            (self.vertices.clone(), self.vertex_triangles.clone());
        let (mut normals, mut normal_triangles) =
            (self.normals.clone(), self.normal_triangles.clone());
        let (mut uvs, mut uv_triangles) = (self.uvs.clone(), self.uv_triangles.clone());

        crate::utilis::fast_prune(&mut vertices, &mut vertex_triangles);
        crate::utilis::fast_prune(&mut normals, &mut normal_triangles);
        crate::utilis::fast_prune(&mut uvs, &mut uv_triangles);

        mesh.set_vertices(vertices);
        mesh.set_normals(normals);
        mesh.set_uvs(uvs);

        mesh.set_vertex_triangles(vertex_triangles);
        mesh.set_normal_triangles(normal_triangles);
        mesh.set_uv_triangles(uv_triangles);

        (mesh, self.name)
    }
    pub(crate) fn push_vertex(&mut self, vertex: Vector3) {
        self.vertices.push(vertex);
    }
    pub(crate) fn push_normal(&mut self, normal: Vector3) {
        self.normals.push(normal);
    }
    pub(crate) fn push_uv(&mut self, uv: Vector2) {
        self.uvs.push(uv);
    }
    // Pushes raw index into vertex triangles. WARNING: should be used with caution, because if number of pushed indices is not divisible by 3 this will corrupt the mesh
    fn push_vertex_index(&mut self, index: IndexType) {
        self.vertex_triangles.push(index);
    }
    // Pushes raw index into normal triangles. WARNING: should be used with caution, because if number of pushed indices is not divisible by 3 this will corrupt the mesh
    fn push_normal_index(&mut self, index: IndexType) {
        self.normal_triangles.push(index);
    }
    // Pushes raw index into uv triangles. WARNING: should be used with caution, because if number of pushed indices is not divisible by 3 this will corrupt the mesh
    fn push_uv_index(&mut self, index: IndexType) {
        self.uv_triangles.push(index);
    }
    pub(crate) fn push_face(
        &mut self,
        vertex_indices: &[IndexType],
        uv_indices: &[IndexType],
        normal_indices: &[IndexType],
    ) -> Result<(), String> {
        if !(vertex_indices.len() == uv_indices.len()
            && vertex_indices.len() == normal_indices.len())
        {
            return Err(format!("Number of face indices must be equal for each index type, but was: {} vertices, {} uvs, {} normals.",vertex_indices.len(),uv_indices.len(),normal_indices.len()));
        }
        match vertex_indices.len() {
            0..=2 => Err(format!(
                "Critical error: face can't have less than 3 points, but has {} points",
                vertex_indices.len()
            )),
            3 => {
                vertex_indices
                    .iter()
                    .for_each(|index| self.push_vertex_index(*index));
                uv_indices
                    .iter()
                    .for_each(|index| self.push_uv_index(*index));
                normal_indices
                    .iter()
                    .for_each(|index| self.push_normal_index(*index));
                Ok(())
            }
            _ => {
                #[cfg(feature = "triangulation")]
                {
                    let vertex_indices = SmallVec::from_slice(vertex_indices);
                    let normal_indices = SmallVec::from_slice(normal_indices);
                    let uv_indices = SmallVec::from_slice(uv_indices);
                    triangulate(self, vertex_indices, normal_indices, uv_indices);
<<<<<<< HEAD
                    Ok(())
                }
                #[cfg(not(feature = "triangulation"))]
                Err("Encountered a face that needed triangulation but experimental triangulation feature is disabled".to_owned())
            }
=======
                    return Ok(())
                }
                #[cfg(not(feature = "triangulation"))]
                return Err("Encountered a face that needed triangulation but experimental triangulation feature is disabled".to_owned())
            },
>>>>>>> f064635d
        }
    }
}<|MERGE_RESOLUTION|>--- conflicted
+++ resolved
@@ -135,19 +135,12 @@
                     let normal_indices = SmallVec::from_slice(normal_indices);
                     let uv_indices = SmallVec::from_slice(uv_indices);
                     triangulate(self, vertex_indices, normal_indices, uv_indices);
-<<<<<<< HEAD
+
                     Ok(())
                 }
                 #[cfg(not(feature = "triangulation"))]
                 Err("Encountered a face that needed triangulation but experimental triangulation feature is disabled".to_owned())
             }
-=======
-                    return Ok(())
-                }
-                #[cfg(not(feature = "triangulation"))]
-                return Err("Encountered a face that needed triangulation but experimental triangulation feature is disabled".to_owned())
-            },
->>>>>>> f064635d
         }
     }
 }